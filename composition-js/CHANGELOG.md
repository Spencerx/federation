# CHANGELOG for `@apollo/composition`

This CHANGELOG pertains only to Apollo Federation packages in the 2.x range. The Federation v0.x equivalent for this package can be found [here](https://github.com/apollographql/federation/blob/version-0.x/federation-js/CHANGELOG.md) on the `version-0.x` branch of this repo.

## vNext

<<<<<<< HEAD
- Provide support for marking @external on object type [PR #2214](https://github.com/apollographql/federation/pull/2214)
- Drop support for node12 [PR #2202](https://github.com/apollographql/federation/pull/2202)
=======
- Fix error when a skipped enum value had directives applied [PR #2232](https://github.com/apollographql/federation/pull/2232).
>>>>>>> 4ce4206b

## 2.1.4

- Improves error message to help with misspelled source of an `@override` [PR #2181](https://github.com/apollographql/federation/pull/2181).

## 2.1.2

- Fix composition of repeatable custom directives [PR #2136](https://github.com/apollographql/federation/pull/2136)
- Allow fields with arguments in `@requires` [PR #2120](https://github.com/apollographql/federation/pull/2120).

## 2.1.0

- Don't apply @shareable when upgrading fed1 supergraphs if it's already @shareable [PR #2043](https://github.com/apollographql/federation/pull/2043)
- Update peer dependency `graphql` to `^16.5.0` to use `GraphQLErrorOptions` [PR #2060](https://github.com/apollographql/federation/pull/2060)
- Don't require `@link` when using `@composeDirective` [PR #2046](https://github.com/apollographql/federation/pull/2046)
- Add `@composeDirective` directive to specify directives that should be merged to the supergraph during composition [PR #1996](https://github.com/apollographql/federation/pull/1996).
- Warn on merging inconsistent non-repeatable directive applications instead of failing composition [PR #1840](https://github.com/apollographql/federation/pull/1840).
- Expand support for Node.js v18 [PR #1884](https://github.com/apollographql/federation/pull/1884)

## v2.0.1

- Use `for: SECURITY` in the core/link directive application in the supergraph for `@inaccessible` [PR #1715](https://github.com/apollographql/federation/pull/1715)

## v2.0.0

- Previous preview release promoted to general availability! Please see previous changelog entries for full info.

## v2.0.0-preview.11

- Add a level to hints, uppercase their code and related fixes [PR #1683](https://github.com/apollographql/federation/pull/1683).
- Add support for `@inaccessible` v0.2 [PR #1678](https://github.com/apollographql/federation/pull/1678)

## v2.0.0-preview.10

- Fix merging of Input objects and enum types [PR #1672](https://github.com/apollographql/federation/pull/1672).
- Fix regression in composition validation introduced by #1653 [PR #1673](https://github.com/apollographql/federation/pull/1673).
- Add nodes when displaying hints for `@override` [PR #1684](https://github.com/apollographql/federation/pull/1684)

## v2.0.0-preview.9

- Fix handling of core/link when definitions are provided or partially so [PR #1662](https://github.com/apollographql/federation/pull/1662).
- Optimize composition validation when many entities spans many subgraphs [PR #1653](https://github.com/apollographql/federation/pull/1653).
- Support for Node 17 [PR #1541](https://github.com/apollographql/federation/pull/1541).
- Adds Support for `@tag/v0.2`, which allows the `@tag` directive to be additionally placed on arguments, scalars, enums, enum values, input objects, and input object fields. [PR #1652](https://github.com/apollographql/federation/pull/1652).
- Adds support for the `@override` directive on fields to indicate that a field should be moved from one subgraph to another. [PR #1484](https://github.com/apollographql/federation/pull/1484)

## v2.0.0-preview.8

NOTE: Be sure to upgrade the gateway _before_ re-composing/deploying with this version. See below and the changelog for `@apollo/gateway`.

- Adds support for `@inaccessible` in subgraphs [PR #1638](https://github.com/apollographql/federation/pull/1638).
- Fix merging of `@tag` directive when it is renamed in subgraphs [PR #1637](https://github.com/apollographql/federation/pull/1637).
- Generates supergraphs with `@link` instead of `@core`. As a result, prior federation 2 pre-release gateway will not read supergraphs generated by this version correctly, so you should upgrade the gateway to this version _before_ re-composing/deploying with this version.  [PR #1628](https://github.com/apollographql/federation/pull/1628).

## v2.0.0-preview.5

- Fix propagation of `@tag` to the supergraph and allows @tag to be repeated. Additionally, merged directives (only `@tag` and `@deprecated` currently) are not allowed on external fields anymore [PR #1592](https://github.com/apollographql/federation/pull/1592).

## v2.0.0-preview.4

- Released in sync with other federation packages but no changes to this package.

## v2.0.0-preview.3

- Released in sync with other federation packages but no changes to this package.

## v2.0.0-preview.2

- Re-publishing release which published to npm with stale build artifacts from `version-0.x` release.

## v2.0.0-preview.1

- No-op publish to account for publishing difficulties.

## v2.0.0-preview.0

- Initial "preview" release.

## v2.0.0-alpha.6

- No direct changes, only transitive updates to `@apollo/query-graphs` and `@apollo/federation-internals`.

## v2.0.0-alpha.5

- Remove `graphql@15` from peer dependencies [PR #1472](https://github.com/apollographql/federation/pull/1472).

## v2.0.0-alpha.3

- Assign and document error codes for all errors [PR #1274](https://github.com/apollographql/federation/pull/1274).

## v2.0.0-alpha.2

- __BREAKING__: Bump graphql peer dependency to `^15.7.0` [PR #1200](https://github.com/apollographql/federation/pull/1200)
- Add missing dependency to `@apollo/query-graphs`

## v2.0.0-alpha.1

- :tada: Initial alpha release of Federation 2.0.  For more information, see our [documentation](https://www.apollographql.com/docs/federation/v2/).  We look forward to your feedback!<|MERGE_RESOLUTION|>--- conflicted
+++ resolved
@@ -4,12 +4,9 @@
 
 ## vNext
 
-<<<<<<< HEAD
 - Provide support for marking @external on object type [PR #2214](https://github.com/apollographql/federation/pull/2214)
 - Drop support for node12 [PR #2202](https://github.com/apollographql/federation/pull/2202)
-=======
 - Fix error when a skipped enum value had directives applied [PR #2232](https://github.com/apollographql/federation/pull/2232).
->>>>>>> 4ce4206b
 
 ## 2.1.4
 
